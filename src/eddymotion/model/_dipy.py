# emacs: -*- mode: python; py-indent-offset: 4; indent-tabs-mode: nil -*-
# vi: set ft=python sts=4 ts=4 sw=4 et:
#
# © The NiPreps Developers <nipreps@gmail.com>
#
# Licensed under the Apache License, Version 2.0 (the "License");
# you may not use this file except in compliance with the License.
# You may obtain a copy of the License at
#
#     http://www.apache.org/licenses/LICENSE-2.0
#
# Unless required by applicable law or agreed to in writing, software
# distributed under the License is distributed on an "AS IS" BASIS,
# WITHOUT WARRANTIES OR CONDITIONS OF ANY KIND, either express or implied.
# See the License for the specific language governing permissions and
# limitations under the License.
#
# We support and encourage derived works from this project, please read
# about our expectations at
#
#     https://www.nipreps.org/community/licensing/
#
"""DIPY-like models (a sandbox to trial them out before upstreaming to DIPY)."""

from __future__ import annotations

import warnings

import numpy as np
from dipy.core.gradients import GradientTable
from dipy.reconst.base import ReconstModel
from sklearn.gaussian_process import GaussianProcessRegressor

from eddymotion.model._sklearn import (
    EddyMotionGPR,
    ExponentialKriging,
    SphericalKriging,
)


def gp_prediction(
    gtab: GradientTable | np.ndarray,
    model: GaussianProcessRegressor,
    mask: np.ndarray | None = None,
    return_std: bool = False,
) -> np.ndarray:
    """
    Predicts one or more DWI orientations given a model.

    This function checks if the model is fitted and then extracts
    orientations and potentially b-values from the X. It predicts the mean
    and standard deviation of the DWI signal using the model.

    Parameters
    ----------
    model: :obj:`~sklearn.gaussian_process.GaussianProcessRegressor`
        A fitted GaussianProcessRegressor model.
    gtab : :obj:`~dipy.core.gradients.GradientTable` or :obj:`~np.ndarray`
        Gradient table with one or more orientations at which the GP will be evaluated.
    mask: :obj:`numpy.ndarray`
        A boolean mask indicating which voxels to use (optional).

    Returns
    -------
    :obj:`numpy.ndarray`
        A 3D or 4D array with the simulated gradient(s).

    """

<<<<<<< HEAD
    X = gtab.bvecs.T if hasattr("bvecs") else np.asarray(gtab)
=======
    X = gtab.bvecs.T if hasattr(gtab, "bvecs") else np.asarray(gtab)
>>>>>>> a61c5e17

    # Check it's fitted as they do in sklearn internally
    # https://github.com/scikit-learn/scikit-learn/blob/972e17fe1aa12d481b120ad4a3dc076bae736931/\
    # sklearn/gaussian_process/_gpr.py#L410C9-L410C42
    if not hasattr(model, "X_train_"):
        raise RuntimeError("Model is not yet fitted.")

    # Extract orientations from bvecs, and highly likely, the b-value too.
    return model.predict(X, return_std=return_std)


class GaussianProcessModel(ReconstModel):
    """A Gaussian Process (GP) model to simulate single- and multi-shell DWI data."""

    __slots__ = (
        "kernel",
        "_modelfit",
    )

    def __init__(
        self,
        kernel_model: str = "spherical",
        lambda_s: float = 2.0,
        a: float = 0.1,
        sigma_sq: float = 1.0,
        *args,
        **kwargs,
    ) -> None:
        """A GP-based DWI model [Andersson15]_.

        Parameters
        ----------
        kernel : :obj:`~sklearn.gaussian_process.kernels.Kernel`
            Kernel model to calculate the GP's covariance matrix.

        References
        ----------
        .. [Andersson15] Jesper L.R. Andersson and Stamatios N. Sotiropoulos.
           Non-parametric representation and prediction of single- and multi-shell
           diffusion-weighted MRI data using Gaussian processes. NeuroImage, 122:166-176, 2015.
           doi:\
           `10.1016/j.neuroimage.2015.07.067 <https://doi.org/10.1016/j.neuroimage.2015.07.067>`__.

        """

        ReconstModel.__init__(self, None)

        self.sigma_sq = sigma_sq

        KernelType = SphericalKriging if kernel_model == "spherical" else ExponentialKriging
        self.kernel = KernelType(
            a=a,
            lambda_s=lambda_s,
        )

    def fit(
        self,
        data: np.ndarray,
        gtab: GradientTable | np.ndarray,
        mask: np.ndarray[bool] | None = None,
        random_state: int = 0,
    ) -> GPFit:
        """Fit method of the DTI model class

        Parameters
        ----------
        gtab : :obj:`~dipy.core.gradients.GradientTable` or :obj:`~np.ndarray`
            The gradient table corresponding to the training data.
        y : :obj:`~numpy.ndarray`
            The measured signal from one voxel.
        mask : :obj:`~numpy.ndarray`
            A boolean array used to mark the coordinates in the data that
            should be analyzed that has the shape data.shape[:-1]

        Returns
        -------
        :obj:`~eddymotion.model.dipy.GPFit`
            A model fit container object.

        """

        # Extract b-vecs: Scikit learn wants (n_samples, n_features)
        # where n_features is 3, and n_samples the different diffusion orientations.
<<<<<<< HEAD
        X = gtab.bvecs.T if hasattr("bvecs") else np.asarray(gtab)
=======
        X = gtab.bvecs if hasattr(gtab, "bvecs") else np.asarray(gtab)
>>>>>>> a61c5e17

        # Data must be shapes (n_samples, n_targets) where n_samples is
        # the number of diffusion orientations, and n_targets is number of voxels.
        y = (
            data[mask[..., None]] if mask is not None else np.reshape(data, (-1, data.shape[-1]))
        ).T

        if (grad_dirs := X.shape[0]) != (signal_dirs := y.shape[0]):
            raise ValueError(
                f"Mismatched gradient directions in data ({signal_dirs}) "
                f"and gradient table ({grad_dirs})."
            )

        gpr = EddyMotionGPR(
            kernel=self.kernel,
            random_state=random_state,
            n_targets=y.shape[1],
            alpha=self.sigma_sq,
        )
        self._modelfit = GPFit(
            model=gpr.fit(X, y),
            mask=mask,
        )
        return self._modelfit

    def predict(
        self,
        gtab: GradientTable | np.ndarray,
        **kwargs,
    ) -> np.ndarray:
        """
        Predict using the Gaussian process model of the DWI signal for one or more gradients.

        Parameters
        ----------
        gtab : :obj:`~dipy.core.gradients.GradientTable` or :obj:`~np.ndarray`
            Gradient table with one or more orientations at which the GP will be evaluated.

        Returns
        -------
        :obj:`numpy.ndarray`
            A 3D or 4D array with the simulated gradient(s).

        """
        return self._modelfit.predict(gtab)


class GPFit:
    """
    A container class to store the fitted Gaussian process model and mask information.

    This class is typically returned by the `fit` and `multi_fit` methods of the
    `GaussianProcessModel` class. It holds the fitted model and the mask used during fitting.

    Attributes
    ----------
    model: :obj:`~sklearn.gaussian_process.GaussianProcessRegressor`
        The fitted Gaussian process regressor object.
    mask: :obj:`~numpy.ndarray`
        The boolean mask used during fitting (can be ``None``).

    """

    def __init__(
        self,
        model: GaussianProcessRegressor,
        mask: np.ndarray | None = None,
    ) -> None:
        """
        Initialize a Gaussian Process fit container.

        Parameters
        ----------
        model: :obj:`~sklearn.gaussian_process.GaussianProcessRegressor`
            The fitted Gaussian process regressor object.
        mask: :obj:`~numpy.ndarray`
            The boolean mask used during fitting (can be ``None``).

        """
        self.model = model
        self.mask = mask

    def predict(
        self,
        gtab: GradientTable | np.ndarray,
    ) -> np.ndarray:
        """
        Generate DWI signal based on a fitted Gaussian Process.

        Parameters
        ----------
        gtab : :obj:`~dipy.core.gradients.GradientTable` or :obj:`~np.ndarray`
            Gradient table with one or more orientations at which the GP will be evaluated.

        Returns
        -------
        :obj:`numpy.ndarray`
            A 3D or 4D array with the simulated gradient(s).

        """
        return gp_prediction(gtab, self.model, mask=self.mask)


def _rasb2dipy(gradient):
    gradient = np.asanyarray(gradient)
    if gradient.ndim == 1:
        if gradient.size != 4:
            raise ValueError("Missing gradient information.")
        gradient = gradient[..., np.newaxis]

    if gradient.shape[0] != 4:
        gradient = gradient.T
    elif gradient.shape == (4, 4):
        print("Warning: make sure gradient information is not transposed!")

    with warnings.catch_warnings():
        from dipy.core.gradients import gradient_table

        warnings.filterwarnings("ignore", category=UserWarning)
        retval = gradient_table(gradient[3, :], gradient[:3, :].T)
    return retval<|MERGE_RESOLUTION|>--- conflicted
+++ resolved
@@ -67,11 +67,7 @@
 
     """
 
-<<<<<<< HEAD
-    X = gtab.bvecs.T if hasattr("bvecs") else np.asarray(gtab)
-=======
     X = gtab.bvecs.T if hasattr(gtab, "bvecs") else np.asarray(gtab)
->>>>>>> a61c5e17
 
     # Check it's fitted as they do in sklearn internally
     # https://github.com/scikit-learn/scikit-learn/blob/972e17fe1aa12d481b120ad4a3dc076bae736931/\
@@ -155,11 +151,7 @@
 
         # Extract b-vecs: Scikit learn wants (n_samples, n_features)
         # where n_features is 3, and n_samples the different diffusion orientations.
-<<<<<<< HEAD
-        X = gtab.bvecs.T if hasattr("bvecs") else np.asarray(gtab)
-=======
         X = gtab.bvecs if hasattr(gtab, "bvecs") else np.asarray(gtab)
->>>>>>> a61c5e17
 
         # Data must be shapes (n_samples, n_targets) where n_samples is
         # the number of diffusion orientations, and n_targets is number of voxels.
