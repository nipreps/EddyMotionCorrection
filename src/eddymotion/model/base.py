--- conflicted
+++ resolved
@@ -27,8 +27,8 @@
 import numpy as np
 from dipy.core.gradients import gradient_table
 from joblib import Parallel, delayed
-
-<<<<<<< HEAD
+from eddymotion.exceptions import ModelNotFittedError
+
 #: Minimum value when considering the :math:`S_{0}` DWI signal.
 DEFAULT_MIN_S0 = 1e-5
 
@@ -49,9 +49,6 @@
 
 #: Time frame tolerance in seconds.
 DEFAULT_TIMEFRAME_MIDPOINT_TOL = 1e-2
-=======
-from eddymotion.exceptions import ModelNotFittedError
->>>>>>> ce8de17b
 
 
 def _exec_fit(model, data, chunk=None):
@@ -120,20 +117,8 @@
     def __init__(self, mask=None, **kwargs):
         """Base initialization."""
 
-<<<<<<< HEAD
         self._model = None
-=======
         self._is_fitted = False
-
-        # Setup B0 map
-        self._S0 = None
-        if S0 is not None:
-            self._S0 = np.clip(
-                S0.astype("float32") / S0.max(),
-                a_min=1e-5,
-                a_max=1.0,
-            )
->>>>>>> ce8de17b
 
         # Setup brain mask
         self._mask = mask
@@ -297,15 +282,11 @@
         if self._S0 is None:
             raise ValueError("S0 must be provided")
 
-<<<<<<< HEAD
-    def fit(self, data, **kwargs):
-=======
     @property
     def is_fitted(self):
         return True
 
-    def fit(self, *args, **kwargs):
->>>>>>> ce8de17b
+    def fit(self, data, **kwargs):
         """Do nothing."""
 
     def predict(self, *_, **kwargs):
@@ -371,18 +352,13 @@
         avg_func = np.median if self._stat == "median" else np.mean
         # Calculate the average
         self._data = avg_func(shells, axis=-1)
-
-<<<<<<< HEAD
-    def predict(self, *_, **kwargs):
-=======
-        self._is_fitted = self._data is not None
+        self._is_fitted = True
 
     @property
     def is_fitted(self):
         return self._is_fitted
 
     def predict(self, gradient, **kwargs):
->>>>>>> ce8de17b
         """Return the average map."""
 
         if not self._is_fitted:
@@ -436,15 +412,11 @@
 
         self._coeff = None
 
-<<<<<<< HEAD
-    def fit(self, data, **kwargs):
-=======
     @property
     def is_fitted(self):
         return self._coeff is not None
-
-    def fit(self, data, *args, **kwargs):
->>>>>>> ce8de17b
+        
+    def fit(self, data, **kwargs):
         """Fit the model."""
         from scipy.interpolate import BSpline
         from scipy.sparse.linalg import cg
